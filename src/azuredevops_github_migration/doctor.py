#!/usr/bin/env python3
"""Diagnostic command (doctor) for Azure DevOps to GitHub Migration Tool.

Provides quick environment and configuration health checks to help users
troubleshoot installation or runtime issues.
"""

from __future__ import annotations

import os
import json
import shutil
import socket
import platform
import argparse
import subprocess
from pathlib import Path

# --- Internal helpers for optional .env loading (mirrors migrate/analyze behavior) ---
def _load_env_file(filename: str = '.env') -> None:
    """Load simple KEY=VALUE pairs from a .env file if present.

    This allows `doctor` to report token presence without requiring the user
    to manually export environment variables first. Intentionally lightweight
    (no extra dependency) and ignores malformed lines.
    """
    try:
        if not os.path.exists(filename):
            return
        with open(filename, 'r', encoding='utf-8') as f:
            for raw in f:
                line = raw.strip()
                if not line or line.startswith('#') or '=' not in line:
                    continue
                key, value = line.split('=', 1)
                key = key.strip()
                value = value.strip().strip("'").strip('"')
                if not key:
                    continue
                # Overwrite if not present OR existing value looks like a placeholder (starts with 'your_')
                existing = os.environ.get(key)
                if existing is None or existing.lower().startswith('your_'):
                    os.environ[key] = value
    except Exception as e:  # pragma: no cover - non critical path
        print(f"[WARN] Unable to load .env file: {e}")
from typing import Dict, Any

try:  # Local imports guarded so doctor works even if partial install
    from . import __version__
except Exception:  # pragma: no cover
    __version__ = "unknown"


def check_python() -> Dict[str, Any]:
    import sys
    return {
        "executable": sys.executable,
        "version": sys.version,
        "cwd": os.getcwd(),
        "path_entries": len(sys.path),
    }


def check_package_import() -> Dict[str, Any]:
    result: Dict[str, Any] = {"importable": True}
    try:
        import azuredevops_github_migration  # noqa: F401
    except Exception as e:  # pragma: no cover - only hit on broken installs
        result["importable"] = False
        result["error"] = str(e)
    return result


def check_git() -> Dict[str, Any]:
    import subprocess
    info: Dict[str, Any] = {"found": False}
    git_path = shutil.which("git")
    if git_path:
        info["found"] = True
        info["path"] = git_path
        try:
            out = subprocess.run([git_path, "--version"], capture_output=True, text=True, timeout=10)
            info["version_output"] = out.stdout.strip() or out.stderr.strip()
        except Exception as e:  # pragma: no cover
            info["error"] = str(e)
    return info


def check_network_host(host: str, port: int = 443, timeout: float = 2.5) -> Dict[str, Any]:
    s = socket.socket()
    s.settimeout(timeout)
    result = {"host": host, "port": port, "reachable": False}
    try:
        s.connect((host, port))
        result["reachable"] = True
    except Exception as e:  # pragma: no cover
        result["error"] = str(e)
    finally:
        try:
            s.close()
        except Exception:
            pass
    return result


def check_config_file(config_path: str) -> Dict[str, Any]:
    data: Dict[str, Any] = {"exists": os.path.exists(config_path), "path": config_path}
    if data["exists"]:
        try:
            with open(config_path, "r", encoding="utf-8") as f:
                if config_path.endswith(".json"):
                    json.load(f)
                else:
                    try:
                        import yaml  # type: ignore
                    except ImportError:
                        data["parse_ok"] = False
                        data["error"] = (
                            "PyYAML is required to parse YAML config files. "
                            "Please install it with 'pip install pyyaml'."
                        )
                        return data
                    yaml.safe_load(f)
            data["parse_ok"] = True
        except Exception as e:
            data["parse_ok"] = False
            data["error"] = str(e)
    return data


PLACEHOLDER_PREFIXES = (
    'your_azure_devops_personal_access_token',
    'your_github_personal_access_token',
    'your_azure_devops_org',
    'your_github_org'
)


def _gather_env_audit() -> Dict[str, Any]:
    """Collect environment variable audit similar to Test-MigrationEnv.ps1 (lightweight).

    We consider both canonical and legacy aliases; we don't mutate env here beyond
    prior optional .env loading. Values are masked in output.
    """
    def mask(val: str | None) -> str:
        if not val:
            return ""
        # Tests expect: startswith original first 4 chars, and remainder obfuscated (no raw tail)
        if len(val) <= 4:
            return val[0] + "***" if len(val) > 1 else "****"
        # Keep first 4, replace remainder with fixed asterisks; do not reveal tail length
        return val[:4] + "****"

    aliases = {
        "AZURE_DEVOPS_ORGANIZATION": ["AZURE_DEVOPS_ORGANIZATION", "AZURE_DEVOPS_ORG"],
        "GITHUB_ORGANIZATION": ["GITHUB_ORGANIZATION", "GITHUB_ORG"],
        "AZURE_DEVOPS_PAT": ["AZURE_DEVOPS_PAT"],
        "GITHUB_TOKEN": ["GITHUB_TOKEN"],
    }
    audit: Dict[str, Any] = {"variables": {}, "all_present": True}
    for canon, keys in aliases.items():
        raw_value = None
        for k in keys:
            if k in os.environ:
                raw_value = os.environ.get(k)
                break
        placeholder = False
        if raw_value:
            lower = raw_value.lower()
            for p in PLACEHOLDER_PREFIXES:
                if lower.startswith(p):
                    placeholder = True
                    break
        audit["variables"][canon] = {
            "present": bool(raw_value),
            "masked": mask(raw_value),
            "aliases_checked": keys,
            "placeholder": placeholder,
        }
        if not raw_value:
            audit["all_present"] = False
        elif placeholder:
            # treat placeholder as a not-usable value for overall readiness
            audit.setdefault('placeholders', []).append(canon)
    return audit


def _append_missing_env_placeholders(env_path: str, audit: Dict[str, Any]) -> Dict[str, Any]:
    """Append placeholder lines for any missing canonical env variables.

    Does not overwrite existing lines; only appends. Returns a dict with keys:
    {added: [names], path: env_path}
    """
    canonical_order = [
        ("AZURE_DEVOPS_PAT", "your_azure_devops_personal_access_token_here"),
        ("GITHUB_TOKEN", "your_github_personal_access_token_here"),
        ("AZURE_DEVOPS_ORGANIZATION", "your_azure_devops_org_here"),
        ("GITHUB_ORGANIZATION", "your_github_org_here"),
    ]
    added: list[str] = []
    # Ensure file exists
    path = Path(env_path)
    existing_lower = set()
    if path.exists():
        try:
            with path.open('r', encoding='utf-8') as f:
                for line in f:
                    if '=' in line and not line.strip().startswith('#'):
                        existing_lower.add(line.split('=',1)[0].strip().lower())
        except Exception:  # pragma: no cover - non critical
            pass
    else:
        # Create an empty file so we can append
        path.touch()
    try:
        with path.open('a', encoding='utf-8') as f:
            for name, placeholder in canonical_order:
                canon_present = audit['variables'][name]['present']
                # consider alias presence as present for skip? we still want canonical line if alias only
                # Add if canonical missing (no exact case-insensitive match for name)
                if not canon_present and name.lower() not in existing_lower:
                    f.write(f"{name}={placeholder}\n")
                    added.append(name)
    except Exception as e:  # pragma: no cover
        return {"added": added, "path": env_path, "error": str(e)}
    return {"added": added, "path": env_path}


def gather_diagnostics(config: str, fix_env: bool = False) -> Dict[str, Any]:
    # Attempt to load .env early so presence test reflects file contents
    _load_env_file()
    env_audit = _gather_env_audit()
    diag: Dict[str, Any] = {
        "tool_version": __version__,
        "platform": platform.platform(),
        "python": check_python(),
        "package_import": check_package_import(),
        "git": check_git(),
        "config": check_config_file(config),
        "network": {
            "github_api": check_network_host("api.github.com"),
            "azure_devops": check_network_host("dev.azure.com"),
        },
        "env": env_audit,
    }
    if fix_env:
        diag["fix_env"] = _append_missing_env_placeholders('.env', env_audit)
    # Backward compatibility: replicate env variables into legacy 'environment' shape expected by older tests
    legacy_env: Dict[str, Any] = {}
    for name, meta in env_audit['variables'].items():
        legacy_env[name] = {
            'present': meta['present'],
            # Provide separate field matching older expectation name
            'value_masked': meta['masked'],
        }
    diag['environment'] = legacy_env
    return diag


def print_human(diag: Dict[str, Any]):
    print("Azure DevOps → GitHub Migration Tool Diagnostics")
    print("=" * 60)
    print(f"Version: {diag['tool_version']}")
    print(f"Platform: {diag['platform']}")
    print("Python:")
    print(f"  Executable: {diag['python']['executable']}")
    print(f"  Version: {diag['python']['version'].splitlines()[0]}")
    print(f"  sys.path entries: {diag['python']['path_entries']}")
    print("Package Import:")
    if diag['package_import']['importable']:
        print("  Status: OK (module importable)")
    else:
        print("  Status: FAIL")
        print(f"  Error: {diag['package_import'].get('error')}")
    print("Git:")
    if diag['git']['found']:
        print(f"  Found: {diag['git']['path']}")
        print(f"  Version: {diag['git'].get('version_output','?')}")
    else:
        print("  Not found in PATH – required for migrations")
    print("Config:")
    if diag['config']['exists']:
        status = "OK" if diag['config'].get('parse_ok') else 'PARSE ERROR'
        print(f"  {diag['config']['path']} → {status}")
        if diag['config'].get('error'):
            print(f"  Error: {diag['config']['error']}")
    else:
        print(f"  Missing: {diag['config']['path']}")
    print("Environment Variables:")
    for name, meta in diag['env']['variables'].items():
        status = 'SET' if meta['present'] else 'MISSING'
        masked = meta['masked'] or '-'
        print(f"  {name}: {status}  (value: {masked})")
    if not diag['env']['all_present']:
        print("  One or more required variables are missing. Run: scripts/Test-MigrationEnv.ps1 -Load")
    print("Network Reachability (TCP 443):")
    for name, res in diag['network'].items():
        if res['reachable']:
            print(f"  {name}: reachable")
        else:
            print(f"  {name}: UNREACHABLE ({res.get('error','?')})")
    print("=" * 60)
    if not diag['package_import']['importable']:
        print("Package import failed — try reinstall: pip install --force-reinstall azuredevops-github-migration")
    if not diag['git']['found']:
        print("Install Git and ensure it is on your PATH.")
    if not diag['config']['exists']:
        print("Initialize a config: azuredevops-github-migration init --template jira-users")


def _print_masked_env_only(diag: Dict[str, Any]):
    print("Environment Variables (masked):")
    for name, meta in diag['env']['variables'].items():
        status = 'SET' if meta['present'] else 'MISSING'
        masked = meta['masked'] or '-'
        print(f"  {name}: {status} (masked={masked})")


def _assist_loop(config: str):
    """Interactive remediation submenu for doctor.

    Provides options:
      1. Run PowerShell env loader (update-env)
      2. Append missing placeholders (fix-env)
      3. Re-run diagnostics
      4. Quit
    """
    from .interactive import run_update_env  # local import to avoid heavy dependency if unused
    while True:
        diag = gather_diagnostics(config)
        print("\nCurrent environment status:")
        for name, meta in diag['env']['variables'].items():
            state = 'OK'
            if not meta['present']:
                state = 'MISSING'
            elif meta.get('placeholder'):
                state = 'PLACEHOLDER'
            print(f"  - {name}: {state} (value: {meta['masked'] or '-'})")
        if diag['env'].get('placeholders'):
            print(f"Placeholders detected for: {', '.join(diag['env']['placeholders'])}")
        print("\nRemediation options:")
        print("  1) Run PowerShell helper to load/update env (update-env)")
        print("  2) Append missing canonical placeholders (fix-env)")
        print("  3) Re-run diagnostics (refresh)")
        print("  4) Quit assist menu")
        choice = input("Select option [1-4]: ").strip()
        if choice == '1':
            rc = run_update_env()
            print(f"update-env exit code: {rc}")
        elif choice == '2':
            new_diag = gather_diagnostics(config, fix_env=True)
            added = new_diag.get('fix_env', {}).get('added', [])
            if added:
                print(f"Added placeholders for: {', '.join(added)}")
            else:
                print("No new placeholders added (all present).")
        elif choice == '3':
            continue  # loop reruns diagnostics
        elif choice == '4':
            print("Exiting assist submenu.")
            break
        else:
            print("Invalid selection – choose 1, 2, 3, or 4.")


def _edit_env_interactive(env_path: str = '.env') -> dict:
    """Interactively edit core .env values with a safety backup.

    Returns metadata dict: {"changed": [names], "backup": path_or_None, "path": env_path}

    Editing rules:
      * Preserve ordering & comments of existing .env
      * Create file if missing (with minimal header)
      * Backup original to .env.bak.<timestamp>
      * For each canonical variable, prompt user; blank input keeps existing
      * Mask token values when displaying current (first 4 chars + ****)
    """
    import datetime

    canonical_vars = [
        ("AZURE_DEVOPS_PAT", "Azure DevOps PAT token"),
        ("GITHUB_TOKEN", "GitHub PAT token"),
        ("AZURE_DEVOPS_ORGANIZATION", "Azure DevOps organization slug"),
        ("GITHUB_ORGANIZATION", "GitHub organization slug"),
    ]

    path = Path(env_path)
    if not path.exists():
        path.write_text(
            "# Migration tool environment file\n"
            "# Populate required tokens and organization identifiers. Never commit secrets.\n\n",
            encoding='utf-8'
        )

    original_text = path.read_text(encoding='utf-8')
    timestamp = datetime.datetime.utcnow().strftime('%Y%m%d%H%M%S')
    backup_path = path.parent / f".env.bak.{timestamp}"
    try:
        backup_path.write_text(original_text, encoding='utf-8')
    except Exception:  # pragma: no cover
        backup_path = None

    # Parse existing key-values (simple split, first occurrence wins)
    existing: dict[str, str] = {}
    lines = original_text.splitlines()
    for ln in lines:
        if not ln or ln.lstrip().startswith('#') or '=' not in ln:
            continue
        k, v = ln.split('=', 1)
        k = k.strip(); v = v.strip()
        if k and k not in existing:
            existing[k] = v

    def mask(val: str | None) -> str:
        if not val:
            return ''
        if len(val) <= 4:
            return val[0] + '***' if len(val) > 1 else '****'
        return val[:4] + '****'

    changed: list[str] = []
    new_values: dict[str, str] = {}
    print("\nEnter new values (leave blank to keep existing). Ctrl+C to abort editing.")
    for key, desc in canonical_vars:
        current_raw = existing.get(key, '')
        display = mask(current_raw) if current_raw else '(unset)'
        prompt = f"{key} [{desc}] current={display}: "
        try:
            user_input = input(prompt)
        except KeyboardInterrupt:  # pragma: no cover - user abort
            print("\nEdit aborted. No changes written.")
            return {"changed": [], "backup": str(backup_path) if backup_path else None, "path": env_path, "aborted": True}
        if user_input.strip() == '':
            if current_raw:
                new_values[key] = current_raw
            continue
        val = user_input.strip()
        if val != current_raw:
            changed.append(key)
        new_values[key] = val

    # Reconstruct file: update existing lines in-place, append missing canonical keys at end
    updated_lines: list[str] = []
    present_lower = {k.lower() for k in new_values.keys()}
    for ln in lines:
        if not ln or ln.lstrip().startswith('#') or '=' not in ln:
            updated_lines.append(ln)
            continue
        k, _ = ln.split('=', 1)
        key_norm = k.strip()
        if key_norm in new_values:
            updated_lines.append(f"{key_norm}={new_values[key_norm]}")
        else:
            updated_lines.append(ln)
    # Append any missing canonical keys
    for key, _ in canonical_vars:
        if key not in existing and key in new_values:
            updated_lines.append(f"{key}={new_values[key]}")

    new_content = "\n".join(updated_lines).rstrip() + "\n"
    if new_content != original_text:
        path.write_text(new_content, encoding='utf-8')
        # Reload into process (overwriting placeholders if any)
        _load_env_file(str(path))
    else:
        # No changes beyond maybe newline normalization
        changed = []
    return {"changed": changed, "backup": str(backup_path) if backup_path else None, "path": env_path}


def main(argv=None):
    parser = argparse.ArgumentParser(description="Diagnostic utility for migration tool")
    parser.add_argument('--config', default='config.json', help='Config file to validate (json or yaml)')
    parser.add_argument('--json', action='store_true', help='Output JSON only (machine-readable)')
    parser.add_argument('--fix-env', action='store_true', help='Append missing canonical env variable placeholders to .env')
    parser.add_argument('--assist', action='store_true', help='Open interactive remediation submenu after diagnostics')
    parser.add_argument('--print-env', action='store_true', help='Print only masked environment variable status and exit')
    parser.add_argument('--edit-env', action='store_true', help='Interactively edit and persist core .env variables (with backup)')
<<<<<<< HEAD
    parser.add_argument('--doctor-mode', choices=[
        'plain','fix','assist','fix-assist','edit','edit-assist'
    ], help='Shortcut composite for doctor modes (non-interactive): maps to combinations of --fix-env/--assist/--edit-env')
    args = parser.parse_args(argv)
    # Apply composite doctor-mode if provided (unless user also manually set conflicting flags)
    if args.doctor_mode:
        mode = args.doctor_mode
        # Only set flags if user did not already specify them explicitly to avoid surprise overrides
        if mode in ('fix','fix-assist') and not args.fix_env:
            args.fix_env = True
        if mode in ('assist','fix-assist','edit-assist') and not args.assist:
            args.assist = True
        if mode in ('edit','edit-assist') and not args.edit_env:
            args.edit_env = True
=======
    args = parser.parse_args(argv)
>>>>>>> e9fb7ae7
    if args.json and args.edit_env:
        print('--edit-env cannot be combined with --json output mode (interactive editing).', flush=True)
        return 2
    # Initial diagnostics (may append placeholders if requested)
    diag = gather_diagnostics(args.config, fix_env=args.fix_env)
    edit_meta = None
    if args.edit_env:
        print("\n=== .env Interactive Editor ===")
        edit_meta = _edit_env_interactive('.env')
        if edit_meta.get('aborted'):
            # Still show original diagnostics
            pass
        else:
            # Re-run diagnostics to reflect new values
            diag = gather_diagnostics(args.config)
    if args.print_env and args.json:
        # If both requested, prioritize JSON style (already contains environment)
        print(json.dumps(diag, indent=2))
        return 0
    if args.print_env:
        _print_masked_env_only(diag)
        return 0 if diag['env']['variables']['GITHUB_TOKEN']['present'] or diag['env']['variables']['AZURE_DEVOPS_PAT']['present'] else 1
    if args.json:
        print(json.dumps(diag, indent=2))
    else:
        print_human(diag)
        if args.fix_env and 'fix_env' in diag:
            added = diag['fix_env'].get('added', [])
            if added:
                print(f"Appended placeholders for: {', '.join(added)} → .env")
            else:
                if diag['fix_env'].get('error'):
                    print(f"Failed to append placeholders: {diag['fix_env']['error']}")
                else:
                    print("All canonical environment variable placeholders already present.")
        if args.edit_env and edit_meta:
            if edit_meta.get('changed'):
                print(f"Edited variables: {', '.join(edit_meta['changed'])}")
            else:
                print("No variable changes written.")
            if edit_meta.get('backup'):
                print(f"Backup saved: {edit_meta['backup']}")
        if args.assist and not args.json:
            _assist_loop(args.config)
    # Exit non-zero if critical failures
    critical_fail = (
        (not diag['package_import']['importable'])
        or (not diag['git']['found'])
        or (not diag['env']['variables']['AZURE_DEVOPS_PAT']['present'])
        or (not diag['env']['variables']['GITHUB_TOKEN']['present'])
    )
    return 1 if critical_fail else 0


if __name__ == '__main__':  # pragma: no cover
    raise SystemExit(main())<|MERGE_RESOLUTION|>--- conflicted
+++ resolved
@@ -476,7 +476,6 @@
     parser.add_argument('--assist', action='store_true', help='Open interactive remediation submenu after diagnostics')
     parser.add_argument('--print-env', action='store_true', help='Print only masked environment variable status and exit')
     parser.add_argument('--edit-env', action='store_true', help='Interactively edit and persist core .env variables (with backup)')
-<<<<<<< HEAD
     parser.add_argument('--doctor-mode', choices=[
         'plain','fix','assist','fix-assist','edit','edit-assist'
     ], help='Shortcut composite for doctor modes (non-interactive): maps to combinations of --fix-env/--assist/--edit-env')
@@ -491,9 +490,7 @@
             args.assist = True
         if mode in ('edit','edit-assist') and not args.edit_env:
             args.edit_env = True
-=======
     args = parser.parse_args(argv)
->>>>>>> e9fb7ae7
     if args.json and args.edit_env:
         print('--edit-env cannot be combined with --json output mode (interactive editing).', flush=True)
         return 2
