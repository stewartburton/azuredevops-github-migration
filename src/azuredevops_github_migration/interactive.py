"""
Interactive CLI enhancements for Azure DevOps to GitHub Migration Tool
"""
import subprocess
import sys
import os
import shutil
from typing import List

try:  # Optional dependency
    import questionary  # type: ignore
except Exception:  # pragma: no cover - optional
    questionary = None


def _find_powershell() -> List[str]:
    """Return a command list to invoke PowerShell Core (pwsh) or Windows PowerShell fallback.

    We prefer pwsh for cross-platform consistency. Returns an empty list if neither is found.
    """
    candidates = [
        os.environ.get("PWSH_PATH"),  # explicit override
        "pwsh",
        "powershell",
        "powershell.exe",
    ]
    for c in candidates:
        if not c:
            continue
        path = shutil.which(c) if not os.path.isabs(c) else (c if os.path.exists(c) else None)
        if path:
            # Use -NoProfile for predictable behavior
            if os.path.basename(path).lower().startswith("pwsh"):
                return [path, "-NoLogo", "-NoProfile", "-File"]
            return [path, "-NoLogo", "-NoProfile", "-ExecutionPolicy", "Bypass", "-File"]
    return []


def run_update_env(path: str = '.env') -> int:
    """Run Test-MigrationEnv.ps1 to load/update environment variables into current session.

    The PowerShell script only affects the spawned process; we mimic update by reading the
    .env after script execution (the script does not modify file contents—its purpose is
    loading). If .env missing we create a stub template.
    """
    script_relative = os.path.join(os.path.dirname(__file__), '..', '..', 'scripts', 'Test-MigrationEnv.ps1')
    script_path = os.path.abspath(script_relative)
    if not os.path.exists(script_path):
        print(f"Script not found: {script_path}")
        return 1

    # Ensure a stub .env exists so script doesn't fail prematurely
    if not os.path.exists(path):
        with open(path, 'w', encoding='utf-8') as f:
            f.write('# Auto-created .env stub -- fill in values. Never commit real secrets.\n')
            f.write('# Required tokens\n')
            f.write('AZURE_DEVOPS_PAT=\n')
            f.write('GITHUB_TOKEN=\n')
            f.write('\n# Organization slugs (aliases: AZURE_DEVOPS_ORG / GITHUB_ORG)\n')
            f.write('AZURE_DEVOPS_ORGANIZATION=\n')
            f.write('GITHUB_ORGANIZATION=\n')
            f.write('\n# Optional custom endpoints (usually leave default)\n')
            f.write('# AZURE_DEVOPS_BASE_URL=https://dev.azure.com\n')
            f.write('# GITHUB_BASE_URL=https://api.github.com\n')
        print(f"Created stub {path}. Populate credential and organization values, then re-run update-env.")

    shell_cmd = _find_powershell()
    if not shell_cmd:
        print("No PowerShell host available (pwsh / powershell). Install PowerShell 7+ for this feature.")
        return 1

    cmd = shell_cmd + [script_path, '-Load', '-Overwrite', '-Path', path, '-Json']
    try:
        proc = subprocess.run(cmd, capture_output=True, text=True, check=False)
    except Exception as e:  # pragma: no cover
        print(f"Failed to execute PowerShell script: {e}")
        return 1

    if proc.returncode != 0:
        print("Environment load script exited with errors:")
        if proc.stdout:
            print(proc.stdout)
        if proc.stderr:
            print(proc.stderr)
        return proc.returncode

    print("Environment variables processed. Summary (masked):")
    print(proc.stdout.strip())
    # Load .env into current Python process for immediate use by user commands
    _simple_env_load(path)
    return 0


def _simple_env_load(path: str):
    try:
        if not os.path.exists(path):
            return
        with open(path, 'r', encoding='utf-8') as f:
            for line in f:
                line = line.strip()
                if not line or line.startswith('#') or '=' not in line:
                    continue
                k, v = line.split('=', 1)
                k = k.strip(); v = v.strip().strip('"').strip("'")
                if k and v and k not in os.environ:
                    os.environ[k] = v
    except Exception as e:  # pragma: no cover
        print(f"[WARN] Could not load env file into current process: {e}")


def interactive_menu():
    """Show interactive CLI menu with keyboard navigation (questionary)."""
    if not questionary:
        print("Optional dependency 'questionary' not installed. Install with: pip install questionary")
        return 1
    # Logical ordering: prepare & validate first, then analysis, planning, migration, support
    # 1. Update env, 2. Doctor, 3. Init, 4. Analyze, 5. Batch, 6. Migrate, 7. Quit
    color_disabled = bool(os.environ.get('NO_COLOR'))
    no_icons = bool(os.environ.get('MIGRATION_CLI_NO_ICONS'))

    # ANSI color support (questionary does not parse custom [color] tags in titles)
    # Colors disabled inside menu because questionary does not reliably render ANSI in choices across all environments.
    # We retain a legend (printed once) if colors are not disabled, purely informational.
    def style(txt: str, _color: str) -> str:  # stylistic no-op now
        return txt

    ico = (lambda sym: sym if (not no_icons) else '')

    # Using explicit Choice objects allows future metadata
    choices = [
        questionary.Choice(title=f"{ico('🔐 ')}Update / load .env", value='update'),
<<<<<<< HEAD
        # Single doctor entry opens a submenu of diagnostic modes
        questionary.Choice(title=f"{ico('🩺 ')}Doctor diagnostics", value='doctor_menu'),
=======
        questionary.Choice(title=f"{ico('🩺 ')}Doctor diagnostics", value='doctor'),
    questionary.Choice(title=f"{ico('🩺 ')}Doctor submenu (assist)", value='doctor_assist'),
>>>>>>> e9fb7ae7
        questionary.Choice(title=f"{ico('🛠  ')}Init configuration files", value='init'),
        questionary.Choice(title=f"{ico('🔎 ')}Analyze organization", value='analyze'),
        questionary.Choice(title=f"{ico('📦 ')}Batch migrate", value='batch'),
        questionary.Choice(title=f"{ico('🚚 ')}Migrate repository", value='migrate'),
        questionary.Choice(title=f"{ico('❌ ')}Quit", value='quit'),
    ]

    help_footer = (
        "Use arrow keys • Enter to run • ESC/Ctrl+C to abort | Set NO_COLOR=1 to disable colors, "
        "MIGRATION_CLI_NO_ICONS=1 to hide emojis"
    )

    if not color_disabled:
        print("(Interactive Menu) — Icons indicate action category. Set MIGRATION_CLI_NO_ICONS=1 to disable icons.")

    while True:
        selection = questionary.select(
            "Choose an action:", choices=choices, instruction="",
            qmark="➡" if not no_icons else "?",
        ).ask()
        if selection is None:  # user aborted (Ctrl+C)
            print("Aborted.")
            return 1
        key = selection  # value already mapped
        if key == 'init':
            subprocess.run([sys.executable, '-m', 'azuredevops_github_migration', 'init'])
        elif key == 'migrate':
            subprocess.run([sys.executable, '-m', 'azuredevops_github_migration', 'migrate'])
        elif key == 'analyze':
            subprocess.run([sys.executable, '-m', 'azuredevops_github_migration', 'analyze'])
        elif key == 'batch':
            subprocess.run([sys.executable, '-m', 'azuredevops_github_migration', 'batch'])
<<<<<<< HEAD
        elif key == 'doctor_menu':
            # Submenu for doctor operations (replaces previous separate entries)
            sub = questionary.select(
                "Doctor diagnostics:",
=======
        elif key == 'doctor':
            subprocess.run([sys.executable, '-m', 'azuredevops_github_migration', 'doctor'])
        elif key == 'doctor_assist':
            # Offer quick pick: plain, --fix-env, --assist, or both
            sub = questionary.select(
                "Doctor mode:",
>>>>>>> e9fb7ae7
                choices=[
                    questionary.Choice(title="Run diagnostics", value='plain'),
                    questionary.Choice(title="Diagnostics + append placeholders (--fix-env)", value='fix'),
                    questionary.Choice(title="Diagnostics + interactive remediation (--assist)", value='assist'),
                    questionary.Choice(title="Diagnostics + fix + remediation (--fix-env --assist)", value='fix_assist'),
                    questionary.Choice(title="Edit & save .env (--edit-env)", value='edit_env'),
                    questionary.Choice(title="Edit .env then remediation (--edit-env --assist)", value='edit_env_assist'),
                    questionary.Choice(title="Back", value='back'),
                ],
                qmark='🩺' if not no_icons else '?'
            ).ask()
            if sub == 'plain':
                subprocess.run([sys.executable, '-m', 'azuredevops_github_migration', 'doctor'])
            elif sub == 'fix':
                subprocess.run([sys.executable, '-m', 'azuredevops_github_migration', 'doctor', '--fix-env'])
            elif sub == 'assist':
                subprocess.run([sys.executable, '-m', 'azuredevops_github_migration', 'doctor', '--assist'])
            elif sub == 'fix_assist':
                subprocess.run([sys.executable, '-m', 'azuredevops_github_migration', 'doctor', '--fix-env', '--assist'])
            elif sub == 'edit_env':
                subprocess.run([sys.executable, '-m', 'azuredevops_github_migration', 'doctor', '--edit-env'])
            elif sub == 'edit_env_assist':
                subprocess.run([sys.executable, '-m', 'azuredevops_github_migration', 'doctor', '--edit-env', '--assist'])
<<<<<<< HEAD
            else:  # back or None
=======
            else:
>>>>>>> e9fb7ae7
                continue
        elif key == 'update':
            run_update_env()
        elif key == 'quit':
            print("Exiting interactive menu.")
            break
    return 0<|MERGE_RESOLUTION|>--- conflicted
+++ resolved
@@ -129,13 +129,11 @@
     # Using explicit Choice objects allows future metadata
     choices = [
         questionary.Choice(title=f"{ico('🔐 ')}Update / load .env", value='update'),
-<<<<<<< HEAD
+      
         # Single doctor entry opens a submenu of diagnostic modes
         questionary.Choice(title=f"{ico('🩺 ')}Doctor diagnostics", value='doctor_menu'),
-=======
         questionary.Choice(title=f"{ico('🩺 ')}Doctor diagnostics", value='doctor'),
     questionary.Choice(title=f"{ico('🩺 ')}Doctor submenu (assist)", value='doctor_assist'),
->>>>>>> e9fb7ae7
         questionary.Choice(title=f"{ico('🛠  ')}Init configuration files", value='init'),
         questionary.Choice(title=f"{ico('🔎 ')}Analyze organization", value='analyze'),
         questionary.Choice(title=f"{ico('📦 ')}Batch migrate", value='batch'),
@@ -168,19 +166,16 @@
             subprocess.run([sys.executable, '-m', 'azuredevops_github_migration', 'analyze'])
         elif key == 'batch':
             subprocess.run([sys.executable, '-m', 'azuredevops_github_migration', 'batch'])
-<<<<<<< HEAD
         elif key == 'doctor_menu':
             # Submenu for doctor operations (replaces previous separate entries)
             sub = questionary.select(
                 "Doctor diagnostics:",
-=======
         elif key == 'doctor':
             subprocess.run([sys.executable, '-m', 'azuredevops_github_migration', 'doctor'])
         elif key == 'doctor_assist':
             # Offer quick pick: plain, --fix-env, --assist, or both
             sub = questionary.select(
                 "Doctor mode:",
->>>>>>> e9fb7ae7
                 choices=[
                     questionary.Choice(title="Run diagnostics", value='plain'),
                     questionary.Choice(title="Diagnostics + append placeholders (--fix-env)", value='fix'),
@@ -204,11 +199,7 @@
                 subprocess.run([sys.executable, '-m', 'azuredevops_github_migration', 'doctor', '--edit-env'])
             elif sub == 'edit_env_assist':
                 subprocess.run([sys.executable, '-m', 'azuredevops_github_migration', 'doctor', '--edit-env', '--assist'])
-<<<<<<< HEAD
             else:  # back or None
-=======
-            else:
->>>>>>> e9fb7ae7
                 continue
         elif key == 'update':
             run_update_env()
