# Azure DevOps → GitHub Migration Tool

Production‑ready CLI to migrate Azure DevOps repositories (and optionally work items & pipelines) to GitHub with safety, repeatability, and clear diagnostics.

> Need a fast Jira‑mode (code + pipelines only)? See Quick Start below.

---

## ✨ Key Features
| Area | Capability |
|------|------------|
| Repositories | Full Git history (branches, tags, metadata) |
| Pipelines | Azure DevOps pipelines → GitHub Actions (temp directory, never written locally unless allowed) |
| Work Items (optional) | Map to GitHub issues (HTML → Markdown, type/state/priority to labels) |
| Batch Mode | Plan‑driven multi‑repo execution |
| Analysis | Inventory & migration planning report |
| Diagnostics | `doctor`, placeholder auto‑append, interactive remediation & editor |
| Interactive UX | Arrow‑key menu (`interactive`) + PowerShell env loader (`update-env`) |
| Safety | Dry runs, rate limiting, retry logic, masked tokens |
| Reporting | JSON migration reports + verification script integration |
| Extensibility | Clean Python package layout, tests, semantic versioning |

---

## 🚀 Quick Start (Jira Users – No Work Items)
```bash
pip install azuredevops-github-migration
cp examples/jira-users-config.json config.json
azuredevops-github-migration analyze --project "MyProject" --create-plan --skip-work-items
azuredevops-github-migration migrate --project "MyProject" --repo "my-repo" --dry-run
azuredevops-github-migration migrate --project "MyProject" --repo "my-repo"
azuredevops-github-migration batch --plan migration_plan_<org>_*.json
```

## ⚙️ Standard Workflow
```bash
# 1. Install
pip install azuredevops-github-migration

# 2. Initialize config & .env template
azuredevops-github-migration init --template full   # or jira-users

# 3. Edit .env (tokens + org slugs) & config.json

# 4. Run diagnostics (optional but recommended)
azuredevops-github-migration doctor

# 5. Analyze and create plan
azuredevops-github-migration analyze --create-plan

# 6. Dry run one repo
azuredevops-github-migration migrate --project P --repo R --dry-run

# 7. Migrate (single or batch)
azuredevops-github-migration migrate --project P --repo R
azuredevops-github-migration batch --plan migration_plan_<org>_*.json

# 8. Verify & archive source
./scripts/verify-migration.ps1 -Org <org> -Repo <repo> -Json | ConvertFrom-Json
```

---

## 🧪 Commands Overview
| Command | Purpose | Typical Use |
|---------|---------|-------------|
| `init` | Create config & .env template | First run |
| `analyze` | Inventory org / project & create plan | Planning |
| `migrate` | Migrate a single repository | Iterative testing / final run |
| `batch` | Execute plan for multiple repos | Wave migrations |
| `doctor` | Environment & readiness diagnostics | Pre-flight |
| `update-env` | PowerShell loader for `.env` | Windows onboarding |
| `interactive` | Arrow‑key menu wrapper | New users |

### Doctor Composite Modes
Use `--doctor-mode` for quick combinations:

| Mode | Expands To | Description |
|------|------------|-------------|
| `plain` | diagnostics | Human / JSON diagnostics only |
| `fix` | `--fix-env` | Append missing canonical env placeholders |
| `assist` | `--assist` | Open remediation submenu |
| `fix-assist` | `--fix-env --assist` | Append placeholders then assist |
| `edit` | `--edit-env` | Safe interactive .env editor (with backup) |
| `edit-assist` | `--edit-env --assist` | Edit then remediation submenu |

Examples:
```bash
azuredevops-github-migration doctor --doctor-mode fix-assist
azuredevops-github-migration doctor --doctor-mode edit --json   # (note: edit & json cannot combine; omit --json here)
```

---

## 🖥️ Interactive Menu (Demo)

Placeholder (replace after recording):

[![Interactive Menu Demo](https://asciinema.org/a/PLACEHOLDER.svg)](https://asciinema.org/a/PLACEHOLDER)

Or embed a GIF:
`docs/media/interactive-menu.gif`

Record instructions (developer machine):
```bash
pip install asciinema
asciinema rec -c "azuredevops-github-migration interactive" interactive.cast
# After recording: press Ctrl+D, then upload
asciinema upload interactive.cast
```

---

## 🔐 Configuration Essentials
`.env` (never commit real secrets):
```
AZURE_DEVOPS_PAT=xxxx
GITHUB_TOKEN=ghp_xxxx
AZURE_DEVOPS_ORGANIZATION=your-ado-org   # alias: AZURE_DEVOPS_ORG
GITHUB_ORGANIZATION=your-gh-org         # alias: GITHUB_ORG
```
`config.json` (example excerpt):
```json
{
    "azure_devops": {"organization": "${AZURE_DEVOPS_ORGANIZATION}", "project": "MyProject"},
    "github": {"organization": "${GITHUB_ORGANIZATION}", "create_private_repos": true},
    "migration": {"migrate_work_items": false, "migrate_pipelines": true}
}
```
Use `doctor --fix-env` to append any missing canonical variables without touching existing values.

---

## 📦 Migration Scope
| Category | Migrated | Notes |
|----------|----------|-------|
| Git history | ✅ | Branches, tags, commits |
| Pipelines | ✅ | Converted to GitHub Actions (guardrail: no local YAML writes by default) |
| Work items → Issues | ✅ (optional) | Map fields & states; HTML → Markdown |
| Attachments / PRs / Wiki / Test Plans | ❌ | Not in scope |
| Branch policies | ❌ | Recreate manually |
| Security tokens in logs | ❌ | Masked / never printed |

---

## 🧭 Example: Full (Non‑Jira) Flow
```bash
azuredevops-github-migration init --template full
azuredevops-github-migration doctor --doctor-mode fix
azuredevops-github-migration analyze --create-plan
azuredevops-github-migration migrate --project AppSuite --repo core-api --dry-run
azuredevops-github-migration migrate --project AppSuite --repo core-api
azuredevops-github-migration batch --plan migration_plan_<org>_*.json
./scripts/verify-migration.ps1 -Org <org> -Repo core-api -Json | ConvertFrom-Json
```

## 🧭 Example: Jira Mode (Code + Pipelines only)
```bash
azuredevops-github-migration init --template jira-users
azuredevops-github-migration analyze --project Legacy --create-plan --skip-work-items
azuredevops-github-migration migrate --project Legacy --repo ui --dry-run
azuredevops-github-migration migrate --project Legacy --repo ui
```

---

## 🔍 Verification (Post‑Migration)
```powershell
./scripts/verify-migration.ps1 -Org <org> -Repo <repo> -Json | ConvertFrom-Json
```
Checks branches, tags, workflow presence, placeholder statistics. Add flags for lint / branch protection as needed.

---

## 🛠 Key Flags (Selected)
| Flag | Purpose |
|------|---------|
| `--dry-run` | Simulate migration, no pushes |
| `--no-issues` | Suppress work item → issue conversion |
| `--skip-work-items` (analyze) | Omit work item queries & exclude issue logic |
| `--pipelines-scope repository` | Limit pipelines to repo only |
| `--exclude-disabled-pipelines` | Skip paused pipelines |
| `--verify-remote` | Compare pushed vs local branches |
| `--fix-env` | Append missing env placeholders |
| `--doctor-mode <mode>` | Composite diagnostic shortcuts |

---

## 📚 Documentation
| Audience | Resource |
|----------|----------|
| Step‑by‑step | `docs/user-guide/HOW_TO_GUIDE.md` |
| Checklist | `docs/user-guide/PRE_MIGRATION_CHECKLIST.md` |
| Testing | `docs/user-guide/TESTING.md` |
| Config reference | `docs/technical/configuration.md` |
| Troubleshooting | `docs/technical/troubleshooting.md` |
| API internals | `docs/technical/api.md` |

---

## 🤖 Recording a Demo (Optional)
1. `asciinema rec -c "azuredevops-github-migration interactive" interactive.cast`
2. Navigate menu (Doctor diagnostics, Init, Analyze, Migrate)
3. Ctrl+D to finish → upload → replace PLACEHOLDER link above
4. (Optional) Convert to GIF with `agg`: `agg interactive.cast interactive-menu.gif`

---

## 🤝 Contributing
Pull requests welcome: keep changes focused, add/adjust tests, update CHANGELOG if user-facing.

## 📄 License
MIT © Stewart Burton

---

<sub>For security: never commit real tokens. Rotate immediately if exposed. Use fine‑grained GitHub PATs & minimal Azure DevOps scopes.</sub>


## 📦 Installation

### PyPI Installation (Recommended)
```bash
# Install from PyPI
pip install azuredevops-github-migration

# Verify installation
azuredevops-github-migration --version

# Get help
azuredevops-github-migration --help
```

### Development Installation
```bash
# Clone and install in development mode
git clone https://github.com/stewartburton/azuredevops-github-migration.git
cd azuredevops-github-migration
pip install -e .
```

## Features

- **Repository Migration**: Clone and migrate Git repositories from Azure DevOps to GitHub with complete history
- **Pipeline Conversion**: Convert Azure DevOps pipelines to GitHub Actions workflows
    - Guardrail: The tool no longer writes converted workflow YAML into its own repository. Files are generated in a temp directory and pushed directly to the target repo. Use `--allow-local-workflows` only if you intentionally want local emission (not recommended).
- **Pipeline Scope Control**: Limit pipeline conversion to only those bound to the repository (`--pipelines-scope repository`) or include all project pipelines (default)
- **Exclude Disabled Pipelines**: Skip disabled/paused pipelines with `--exclude-disabled-pipelines`
- **Work Items to Issues** (Optional): Convert Azure DevOps work items to GitHub issues - skip if using Jira/other issue tracking
- **Jira Mode / Work Item Suppression**: Use `--skip-work-items` during analysis (or a config with `migrate_work_items=false`) to automatically disable issue migration and omit work item fields from reports & plans
- **Optional Remote Verification**: Post-push branch comparison with `--verify-remote` to ensure remote & local branches match
- **Batch Processing**: Migrate multiple repositories using a migration plan
- **Organization Analysis**: Analyze Azure DevOps organizations to plan migrations
- **Comprehensive Logging**: Detailed logs and migration reports
- **Rate Limiting**: Built-in rate limiting to respect API limits
- **Retry Logic**: Automatic retry on transient failures
- **Interactive Menu (New)**: Launch an arrow-key driven menu with `azuredevops-github-migration interactive` for common tasks
- **Environment Loader (New)**: Use `azuredevops-github-migration update-env` to invoke the PowerShell helper and load variables from `.env`
- **Doctor Assist (New)**: Use `azuredevops-github-migration doctor --assist` for an interactive remediation submenu (run PowerShell loader, append placeholders, re-run diagnostics)
- **.env Editor (New)**: Use `azuredevops-github-migration doctor --edit-env` to interactively edit & persist required environment variables with automatic timestamped backup
<<<<<<< HEAD
 - **Doctor Mode Shortcuts (New)**: Use `--doctor-mode <plain|fix|assist|fix-assist|edit|edit-assist>` for fast non-interactive combinations (see Doctor section)
=======
>>>>>>> e9fb7ae7

## 📁 Project Structure

```
azuredevops-github-migration/
├── README.md                    # Project overview (you are here)
├── requirements.txt             # Python dependencies  
├── setup.py                     # Package installation
│
├── src/                        # 🐍 Source Code
│   ├── migrate.py              # Main migration tool
│   ├── analyze.py              # Organization analysis  
│   ├── batch_migrate.py        # Batch operations
│   └── utils.py                # Shared utilities
│
├── config/                     # ⚙️ Configuration Templates
│   └── config.template.json    # Main configuration template
│
├── examples/                   # 📋 Ready-to-Use Examples
│   ├── jira-users-config.json  # For Jira users (most common)
│   ├── full-migration-config.json  # Complete migration
│   └── sample-migration-plan.json  # Batch migration plan
│
├── scripts/                    # 🔧 Setup & Utilities  
│   └── setup.sh               # Automated installation
│
├── tests/                      # 🧪 Test Suite
│   ├── test_migrate_basic.py   # Essential tests
│   └── test_migrate.py         # Comprehensive tests
│
└── docs/                       # 📚 Documentation
    ├── user-guide/             # User Documentation
    │   ├── HOW_TO_GUIDE.md     # Step-by-step instructions
    │   ├── PRE_MIGRATION_CHECKLIST.md  # 100+ item checklist
    │   └── TESTING.md          # Testing procedures
    └── technical/              # Technical Documentation  
        ├── api.md              # API reference
        ├── configuration.md    # Configuration guide
        └── troubleshooting.md  # Problem resolution
```

## 🚀 Quick Start

### Option 1: Install from PyPI (Recommended)
```bash
# Install the latest stable version
pip install azuredevops-github-migration

# Verify installation
azuredevops-github-migration --version

# Create configuration from template
azuredevops-github-migration init --template jira-users  # For Jira users (most common)
# OR
azuredevops-github-migration init --template full        # Complete migration setup
```

### Option 2: Automated Setup from Source
```bash
# Clone the repository
git clone https://github.com/stewartburton/azuredevops-github-migration.git
cd azuredevops-github-migration

# Run automated setup
chmod +x scripts/setup.sh
./scripts/setup.sh
```

### Option 3: Manual Development Setup
```bash
# Clone and install in development mode
git clone https://github.com/stewartburton/azuredevops-github-migration.git
cd azuredevops-github-migration

# Install in development mode
pip install -e .

# Choose your configuration template
cp examples/jira-users-config.json config.json          # For Jira users
# OR
cp config/config.template.json config.json              # Custom configuration

# Set up environment variables
cp .env.example .env
# Edit .env with your tokens: AZURE_DEVOPS_PAT and GITHUB_TOKEN
```

### Basic Migration Commands

```bash
# 1. Validate your setup
azuredevops-github-migration migrate --validate-only --config config.json

# (New) Run diagnostics / environment health check
azuredevops-github-migration doctor --config config.json
# or JSON output
azuredevops-github-migration doctor --json

# (New) Composite doctor modes (maps to existing flags)
azuredevops-github-migration doctor --doctor-mode plain          # == diagnostics only
azuredevops-github-migration doctor --doctor-mode fix            # == --fix-env
azuredevops-github-migration doctor --doctor-mode assist         # == --assist
azuredevops-github-migration doctor --doctor-mode fix-assist     # == --fix-env --assist
azuredevops-github-migration doctor --doctor-mode edit           # == --edit-env
azuredevops-github-migration doctor --doctor-mode edit-assist    # == --edit-env --assist

# (New) Update / load environment variables from .env via PowerShell script
azuredevops-github-migration update-env

# (New) Launch interactive arrow-key menu (requires optional dependency `questionary`)
azuredevops-github-migration interactive

# (New) Interactive .env editor (creates backup then re-runs diagnostics)
azuredevops-github-migration doctor --edit-env

# 2. Analyze your organization (optional)
azuredevops-github-migration analyze --create-plan  # --config no longer required when using default config.json

# 3. Test migration (safe, no changes)
azuredevops-github-migration migrate --project "MyProject" --repo "my-repo" --dry-run --config config.json

# 4. Actual migration (Jira users - most common)
azuredevops-github-migration migrate --project "MyProject" --repo "my-repo" --no-issues --config config.json

# Skip Git history (create target repo + optionally pipelines/issues only)
azuredevops-github-migration migrate --project "MyProject" --repo "my-repo" --no-git --config config.json

# Repository-only pipelines (instead of all project pipelines)
azuredevops-github-migration migrate --project "MyProject" --repo "my-repo" --pipelines-scope repository --config config.json

# Exclude disabled pipelines & verify remote branches post-push
azuredevops-github-migration migrate --project "MyProject" --repo "my-repo" --exclude-disabled-pipelines --verify-remote --config config.json

# 5. Batch migration
azuredevops-github-migration batch --plan migration_plan.json --config config.json
```

#### Alternative Commands (Development/Source Installation)
```bash
# If installed from source, you can also use:
python -m azuredevops_github_migration.migrate --project "MyProject" --repo "my-repo" --config config.json
python -m azuredevops_github_migration.analyze --create-plan --config config.json
python -m azuredevops_github_migration.batch_migrate --plan migration_plan.json --config config.json
```

### Jira Mode (Skip Work Items Completely)

If you manage issues in Jira, you can fully suppress work item processing:

```bash
# Initialize with Jira-focused config (sets migrate_work_items=false)
azuredevops-github-migration init --template jira-users

# Analyze a specific project without querying or including work item data
azuredevops-github-migration analyze --project "MyProject" --create-plan --config config.json --skip-work-items

# OR analyze entire organization (work items omitted)
azuredevops-github-migration analyze --create-plan --config config.json --skip-work-items

# Dry run a repo (issue migration auto-disabled; no need for --no-issues)
azuredevops-github-migration migrate --project "MyProject" --repo "my-repo" --dry-run --config config.json

# Actual migration (issues suppressed automatically)
azuredevops-github-migration migrate --project "MyProject" --repo "my-repo" --config config.json

# Batch dry run (plan produced by --skip-work-items omits migrate_issues fields)
azuredevops-github-migration batch --plan migration_plan_<org>_*.json --dry-run --config config.json

# Batch execute
azuredevops-github-migration batch --plan migration_plan_<org>_*.json --config config.json
```

Notes:
* `--skip-work-items` both avoids Work Item API calls and removes work item statistics & `migrate_issues` flags from the analysis output and plan.
* In batch mode: if a plan omits `migrate_issues`, the tool defaults those entries to `False`.
* In single migrations: if your config has `"migrate_work_items": false`, issues are auto-disabled (even without `--no-issues`). Add `--no-issues` only for explicit clarity.
 * `--no-git` skips mirror cloning/pushing; useful for testing pipeline or issue conversion only.
 * `doctor` command helps diagnose path/import, git availability, network reachability, and token presence.

## Configuration

### Environment Variables

Create a `.env` file with your authentication tokens:

```bash
AZURE_DEVOPS_PAT=your_azure_devops_personal_access_token
GITHUB_TOKEN=your_github_personal_access_token
```

You may also specify organization names (recommended) so commands and the diagnostic tool can resolve them without prompting:

```
AZURE_DEVOPS_ORGANIZATION=your-azure-devops-org   # alias: AZURE_DEVOPS_ORG
GITHUB_ORGANIZATION=your-github-org              # alias: GITHUB_ORG
```

If both a canonical name and an alias are set the canonical name wins. The tool will attempt to load the `.env` file automatically for every command (without overwriting variables already set in your shell session).

Important – template change (Sept 2025):
* Earlier versions of this project shipped a minimal `.env` template containing only `AZURE_DEVOPS_PAT` and `GITHUB_TOKEN`.
* The template now (and all future `init` runs) includes the two organization variables: `AZURE_DEVOPS_ORGANIZATION` and `GITHUB_ORGANIZATION`.
* If your existing `.env` predates this change you can simply add those two lines manually (recommended) OR run:
    * `azuredevops-github-migration doctor --fix-env` – this will append placeholder lines for any missing canonical variables without modifying existing secrets.
* Aliases (`AZURE_DEVOPS_ORG`, `GITHUB_ORG`) still work for backward compatibility, but the canonical names are preferred and are what new docs & diagnostics display.

Security & version control:
* `.env` is intentionally git‑ignored (see `.gitignore`).
* To change the default template for new contributors, edit `.env.example` – not someone’s personal `.env`.
* Never commit real tokens; rotate immediately if you do.
* CI/CD should inject secrets via environment or secrets manager, not by committing a `.env` file.

### Pre‑Flight Diagnostics & Environment Audit (`doctor`)

Run a fast, side‑effect‑free health check at any time. You can either compose flags manually or use the new `--doctor-mode` composite flag:

```bash
azuredevops-github-migration doctor                     # Human formatted (plain mode)
azuredevops-github-migration doctor --json              # Machine readable

# Composite shortcut examples:
azuredevops-github-migration doctor --doctor-mode fix          # Append missing placeholders then diagnostics
azuredevops-github-migration doctor --doctor-mode assist       # Diagnostics then remediation submenu
azuredevops-github-migration doctor --doctor-mode fix-assist   # Placeholders + remediation
azuredevops-github-migration doctor --doctor-mode edit         # Safe interactive .env editor
azuredevops-github-migration doctor --doctor-mode edit-assist  # Editor then remediation submenu
```

What it checks:
* Python interpreter & package importability
* Git presence & version
* Config file exists and parses (`--config` to point at a different file; default `config.json`)
* Network reachability (api.github.com & dev.azure.com TCP 443)
* Required environment variables & accepted aliases:
    - AZURE_DEVOPS_PAT
    - GITHUB_TOKEN
    - AZURE_DEVOPS_ORGANIZATION (alias: AZURE_DEVOPS_ORG)
    - GITHUB_ORGANIZATION (alias: GITHUB_ORG)

Secrets are masked (first 4 … last 4) or replaced with `****` for short values. The command auto‑loads a local `.env` (if present) before auditing so you don't need to export variables manually. It never overwrites values already present in the process environment.

Exit codes:
* 0 = All critical checks passed
* 1 = One or more critical failures (missing PAT/TOKEN, git missing, or package cannot be imported)

Example JSON excerpt:
```json
{
    "env": {
        "variables": {
            "AZURE_DEVOPS_PAT": {"present": true, "masked": "abcd...wxyz"},
            "GITHUB_TOKEN": {"present": true, "masked": "abcd...wxyz"}
        },
        "all_present": true
    }
}
```

### PowerShell Helper (Windows) – `scripts/Test-MigrationEnv.ps1`

The PowerShell helper provides an interactive and scriptable environment audit. It complements (but does not replace) the `doctor` command.

Core capabilities:
- Reads a `.env` file (defaults to `./.env`) and inspects four required values
    - `AZURE_DEVOPS_PAT`
    - `GITHUB_TOKEN`
    - `AZURE_DEVOPS_ORGANIZATION` (alias: `AZURE_DEVOPS_ORG`)
    - `GITHUB_ORGANIZATION` (alias: `GITHUB_ORG`)
- Optional load of values into the current PowerShell session (`-Load`) without overwriting existing values unless `-Overwrite` is also supplied
- Optional interactive prompting (`-Prompt`) – secure input for tokens, plain input for organization names
- Automatic prompting if required variables are missing and neither `-Json` nor `-Prompt` was specified (so a plain run helps you fill gaps)
- JSON machine output (`-Json`) suitable for pipeline gating
- Masked display (first 4 + last 4 chars; short values become `****`)

Table column meanings:
| Column | Meaning |
|--------|---------|
| `Name` | Canonical variable name |
| `InFile` | Present in `.env` (or alias present) |
| `InSession` | Present in current PowerShell process environment |
| `FileMasked` | Masked value sourced from file (if present) |
| `SessionMasked` | Masked in‑session value (if present) |
| `Matches` | Simply indicates the variable is present both in file AND session (does not compare literal equality) |

Usage examples:
```powershell
# Basic audit (will auto‑prompt if something is missing)
./scripts/Test-MigrationEnv.ps1

# Force interactive entry even if everything is already set
./scripts/Test-MigrationEnv.ps1 -Prompt

# Load from .env (without overwriting existing session values) then prompt for any still missing
./scripts/Test-MigrationEnv.ps1 -Load -Prompt

# Overwrite existing session values from the .env file
./scripts/Test-MigrationEnv.ps1 -Load -Overwrite

# JSON output for pipelines (never prompts automatically in JSON mode)
./scripts/Test-MigrationEnv.ps1 -Json | ConvertFrom-Json

# Fail the build (exit code 2) if anything is missing after attempted load
./scripts/Test-MigrationEnv.ps1 -Load -FailOnMissing -Json

# Quiet mode suppresses table & summary (but will still auto‑prompt if variables are missing)
./scripts/Test-MigrationEnv.ps1 -Quiet
```

Exit codes (current script implementation):
| Code | Meaning |
|------|---------|
| 0 | Ran successfully (even if values are missing and `-FailOnMissing` was NOT supplied) |
| 2 | `-FailOnMissing` specified AND at least one required variable absent from the session after load / prompt |

Notes:
- There is intentionally no distinct "fatal vs warning" code split (older documentation referenced 1/2/3 – the script now uses only 0 and 2).
- Placeholder values (e.g. `your_azure_devops_personal_access_token`) are treated as present; the script does not validate token authenticity.
- When auto‑prompting, press Enter to keep the existing masked value; entering text replaces it for the current session only (no file write‑back).
- To persist updated values back to `.env`, edit the file manually (future enhancement may automate this).

`doctor` is the simplest cross-platform pre‑flight; the PowerShell helper is ideal for Windows developer onboarding, local verification, or adding a lightweight gate in Azure DevOps / GitHub Actions Windows runners.

Interactive remediation (new):
```
# Launch diagnostics then open submenu
azuredevops-github-migration doctor --assist

Submenu options:
    1) Run PowerShell env loader (equivalent to update-env)
    2) Append missing canonical placeholders (--fix-env behavior)
    3) Re-run diagnostics (refresh the view)
    4) Quit

Placeholders (values beginning with the template prefixes, e.g. your_azure_devops_personal_access_token) are flagged as PLACEHOLDER so you know they still need real values.

<<<<<<< HEAD
Interactive .env editing (new) or via composite shortcut (`--doctor-mode edit` / `--doctor-mode edit-assist`):
=======
Interactive .env editing (new):
>>>>>>> e9fb7ae7
```
# Safely edit required variables (tokens & org slugs) with backup (.env.bak.<UTC timestamp>)
azuredevops-github-migration doctor --edit-env

# Combine with placeholder append first (if you want canonical lines ensured)
azuredevops-github-migration doctor --fix-env --edit-env
```
Behavior:
* Prompts for each of the four canonical variables; press Enter to keep existing.
* Existing token/org values are shown masked (first 4 chars + ****).
* File ordering & comments are preserved when possible; missing canonical keys appended at end.
* A timestamped backup (`.env.bak.YYYYmmddHHMMSS`) is created before any write.
* After saving, diagnostics are re-run so you immediately see the updated environment status.
* Cannot be combined with `--json` (interactive session).

Difference vs `update-env`:
| Command | Purpose | Writes to `.env` | Creates Backup | Requires PowerShell |
|---------|---------|------------------|----------------|--------------------|
| `update-env` | Load & audit env via PowerShell script | No | No | Yes |
| `doctor --edit-env` | Edit & persist vars in pure Python | Yes | Yes | No |
```

Fixing missing environment placeholders (new):
```
# Append any missing canonical env variable placeholders (tokens/org names)
azuredevops-github-migration doctor --fix-env

# Combine with JSON output (added keys shown under fix_env.added)
azuredevops-github-migration doctor --fix-env --json
```
This does NOT overwrite existing secrets or alias values; it only appends placeholder lines for any of the four standard variables that are absent from the `.env` file. If an alias (e.g. `AZURE_DEVOPS_ORG`) exists but the canonical (`AZURE_DEVOPS_ORGANIZATION`) is missing, a placeholder for the canonical name is still appended so future tooling & docs remain consistent.

### Migration Config

Edit `config.json` to configure:

- Azure DevOps organization and authentication
- GitHub organization and settings  
- Work item type mappings
- State mappings
- Rate limiting settings
- Logging configuration

See the [Configuration Reference](docs/technical/configuration.md) for complete options.

## Scripts Overview

### Interactive CLI & Environment Loader (New)

Two new convenience commands streamline onboarding and day-to-day usage:

| Command | Purpose | Notes |
|---------|---------|-------|
| `azuredevops-github-migration interactive` | Launch arrow-key navigable menu for common actions (init, analyze, migrate, batch, doctor, env update) | Requires optional dependency `questionary` (`pip install questionary`) |
| `azuredevops-github-migration update-env` | Runs underlying PowerShell helper (`scripts/Test-MigrationEnv.ps1 -Load -Overwrite -Json`) to load / audit env vars | Creates a stub `.env` if missing |

Why use them?
* Faster onboarding for new contributors (no need to memorize flags immediately)
* Ensures environment variables are loaded into the current process before running analysis or migrations
* Reduces copy/paste errors for common workflows

Non-Windows / PowerShell note:
* `update-env` requires PowerShell (pwsh preferred). If neither `pwsh` nor `powershell` is present, the command exits with an instructional message.
* The interactive menu works cross-platform; only the `update-env` action within it depends on PowerShell.

Security reminder: `update-env` never writes secret values back to the `.env` file—it only loads values that are already present (or that you manually added) and surfaces masked summaries.

### `migrate` - Main Migration Command

Single repository migration with full control over the process.

```bash
# Basic usage
azuredevops-github-migration migrate --project "MyProject" --repo "my-repo" --config config.json

# Custom GitHub repo name
azuredevops-github-migration migrate --project "MyProject" --repo "my-repo" --github-repo "new-name" --config config.json

# Skip work item migration
azuredevops-github-migration migrate --project "MyProject" --repo "my-repo" --no-issues --config config.json

# Limit pipelines to the repository & exclude disabled, with remote verification
azuredevops-github-migration migrate --project "MyProject" --repo "my-repo" --pipelines-scope repository --exclude-disabled-pipelines --verify-remote --config config.json
```

### `analyze` - Organization Analyzer

Analyze your Azure DevOps organization to understand what needs to be migrated.

```bash
# Analyze entire organization
azuredevops-github-migration analyze --create-plan --config config.json

# Analyze specific project
azuredevops-github-migration analyze --project "MyProject" --create-plan --config config.json

# Jira mode (omit & skip work items)
azuredevops-github-migration analyze --project "MyProject" --create-plan --config config.json --skip-work-items

# Export as CSV
azuredevops-github-migration analyze --format csv --config config.json
```

### `batch` - Batch Migration

Migrate multiple repositories using a migration plan.

```bash
# Create sample migration plan
azuredevops-github-migration batch --create-sample

# Dry run to see what would be migrated (uses default plan name)
azuredevops-github-migration batch --dry-run --config config.json

# Execute batch migration with explicit plan
azuredevops-github-migration batch --plan migration_plan.json --config config.json
```

### `utils.py` - Utility Functions

Contains helper functions for:
- HTML to Markdown conversion
- Work item formatting
- Rate limiting
- Progress tracking
- Configuration validation

## Migration Process

### What Gets Migrated

✅ **Repository Structure** (Always)
- Complete Git history with all commits
- All branches and tags
- Repository metadata (name, description)

✅ **Azure DevOps Pipelines** (Always)
- Converted to GitHub Actions workflows
- Basic pipeline structure and steps
- Build and deployment configurations
- Repository-level filtering and disabled pipeline exclusion available

✅ **Work Items → Issues** (Optional - Skip if using Jira)
- Title and description (HTML → Markdown)
- Work item type → Labels
- State information
- Priority and other metadata
- Acceptance criteria (if present)
- Reproduction steps (for bugs)

> **Note for Jira Users:** Use `--no-issues` flag to skip work item migration since you're managing issues in Jira.

### What Doesn't Get Migrated

❌ **Git-level items that require special handling:**
- Pull requests (GitHub API doesn't support creating historical PRs)
- Branch policies
- Code review comments

❌ **Azure DevOps specific features:**
- Wiki pages
- Test plans and cases
- Boards configuration
- Extensions and customizations
- Work item attachments (files)
- Build/Release pipeline history (only YAML definitions are converted)

## 📚 Documentation Quick Links

### 👥 **For End Users**
- **[📖 How-To Guide](docs/user-guide/HOW_TO_GUIDE.md)** - Complete step-by-step migration instructions
- **[✅ Pre-Migration Checklist](docs/user-guide/PRE_MIGRATION_CHECKLIST.md)** - 100+ validation items before migration  
- **[🧪 Testing Guide](docs/user-guide/TESTING.md)** - Comprehensive testing procedures

### 🔧 **For Technical Teams**
- **[⚙️ Configuration Reference](docs/technical/configuration.md)** - Complete configuration options
- **[🔍 Troubleshooting Guide](docs/technical/troubleshooting.md)** - Problem resolution and debugging
- **[🔌 API Documentation](docs/technical/api.md)** - Technical API reference

### 📋 **Ready-to-Use Examples**
- **[examples/jira-users-config.json](examples/jira-users-config.json)** - Optimized for Jira users (most common)
- **[examples/full-migration-config.json](examples/full-migration-config.json)** - Complete migration with work items
- **[examples/sample-migration-plan.json](examples/sample-migration-plan.json)** - Batch migration template

## ✅ Post-Migration Verification

After each repository migration, validate success before announcing cutover. A detailed checklist lives in `docs/user-guide/POST_MIGRATION_CHECKLIST.md`.

### Scripted Verification (Recommended)
Use the helper script for a reproducible, machine-friendly summary:
```powershell
./scripts/verify-migration.ps1 -Org bet01 -Repo Rick
```
JSON output (for pipelines / dashboards):
```powershell
./scripts/verify-migration.ps1 -Org bet01 -Repo Rick -Json | ConvertFrom-Json
```
Exit codes: 0 = all good, 2 = warnings (non-fatal), 3 = fatal (repo inaccessible).

Quick verification (PowerShell – adjust variables):
```powershell
$Org = 'bet01'
$Repo = 'Rick'
# Repo metadata
Invoke-RestMethod "https://api.github.com/repos/$Org/$Repo" | Select-Object name, default_branch, visibility
# Branches & tags
Invoke-RestMethod "https://api.github.com/repos/$Org/$Repo/branches?per_page=100" | Select-Object name | Sort-Object name
Invoke-RestMethod "https://api.github.com/repos/$Org/$Repo/tags?per_page=100" | Select-Object name
# Workflows present?
Invoke-RestMethod "https://api.github.com/repos/$Org/$Repo/contents/.github/workflows" | Select-Object name, path
# Latest workflow runs
Invoke-RestMethod "https://api.github.com/repos/$Org/$Repo/actions/runs?per_page=3" | Select-Object -ExpandProperty workflow_runs | Select-Object name, status, conclusion, run_number | Format-Table
# Latest migration report summary (run inside repo root)
$latest = Get-ChildItem .\migration_reports -Filter "migration_report_*_${Repo}_*.json" | Sort-Object LastWriteTime -Descending | Select-Object -First 1
if ($latest) { (Get-Content $latest.FullName -Raw | ConvertFrom-Json) | Select-Object repository, project, pipelines_converted, branches_migrated, commits_migrated, issues_migrated }
```

If Git history was skipped (used `--no-git`), skip commit parity checks. Otherwise optionally mirror-clone and compare commit counts. See the full checklist for extended validation, issue migration checks, and sign‑off record.

### Advanced Automated Verification Additions

The verification script now supports deeper governance & quality checks and can be run locally or via a GitHub Action.

Key advanced capabilities:

| Feature | Parameters | Description |
|---------|------------|-------------|
| Branch Protection | `-CheckBranchProtection -BranchProtectionBranches main,release/*` | Verifies specified (or default) branches have protection enabled. Wildcards not expanded via API—list explicit branch names. |
| Tag Parity | `-ExpectedTagCount 42` or auto-detected | Compares enumerated tag count against expected (auto-filled from migration report `tags_count` if present). |
| Workflow Lint | `-LintWorkflows` | Basic structural lint: presence of `on:` and `jobs:` blocks, merge conflict markers, fetch failures. |
| Exit Control | `-FailOnBranchProtection -FailOnLintErrors -FailOnTagMismatch` | Promote specific discrepancies to fatal errors (exit 3). |
| Global Downgrade | `-WarnInsteadOfFail` | Downgrades any failing category (after detection) into warnings to keep pipeline green. |
| Summary File | `-SummaryFile verification-summary.json` | Writes full JSON to a static file (useful for artifacts). |

#### Example Local Runs
Branch protection + lint, fail hard on any issue:
```powershell
./scripts/verify-migration.ps1 -Org bet01 -Repo Rick `
    -CheckBranchProtection -BranchProtectionBranches main `
    -LintWorkflows `
    -FailOnBranchProtection -FailOnLintErrors
```

Tag parity with explicit count and write summary file (warnings only):
```powershell
./scripts/verify-migration.ps1 -Org bet01 -Repo Rick `
    -ExpectedTagCount 12 -LintWorkflows -WarnInsteadOfFail -SummaryFile verify.json -Json
```

Auto-detect expected tags from migration report (no explicit `-ExpectedTagCount` needed):
```powershell
./scripts/verify-migration.ps1 -Org bet01 -Repo Rick -LintWorkflows
```

#### Exit Codes (Extended Semantics)

| Code | Meaning |
|------|---------|
| 0 | All checks passed (or only info-level outputs) |
| 2 | Non-fatal warnings (missing optional components, downgraded failures) |
| 3 | Fatal condition (repo inaccessible OR selected FailOn* category triggered) |

#### PAT Scopes for Advanced Checks

| Feature | Additional GitHub Scope Needed? |
|---------|---------------------------------|
| Repo / Branch / Tags / Contents | `repo` covers it |
| Branch Protection Read | Usually included with `repo` (fine‑grained: Repository administration: Read) |
| Workflow Files / Runs | `repo` |

If branch protection API returns 404 despite repo visibility, ensure the token has repository administration read permission (fine‑grained tokens) or classic `repo` scope.

#### GitHub Action Automation

No migration-generated workflows are stored in this tool repository. An example reusable workflow (`examples/verify-migration-workflow.yml`) is provided—copy it into the **target migrated repository** as `.github/workflows/verify-migration.yml` if you want automated verification. Do **not** add converted pipeline workflows to the tool repo; they belong only in destination repos. The example triggers on pushes changing migration reports or the script, or via manual dispatch:

Manual dispatch inputs:
| Input | Description |
|-------|-------------|
| org | Target org/owner (defaults to repo owner if omitted) |
| repo | Target repository (defaults to current) |

The workflow:
1. Runs the PowerShell script in JSON mode.
2. Writes `verification-summary.json` as an artifact.
3. Posts a PR comment (if run within a PR) with truncated JSON summary.
4. Fails the job only if the script exit code maps to fatal (3) after considering selected fail flags.

To integrate into a migration PR, dispatch the workflow with desired inputs or let it auto-run when a new migration report is committed.

Fine‑tune behavior by editing the workflow and adding additional arguments (e.g. `-LintWorkflows`, `-CheckBranchProtection`).

---

## Authentication

Use least privilege. Start with the minimum scopes and add only if the tool reports an authorization error for a feature you actually need. Fine‑grained tokens (GitHub) and short‑lived PATs (Azure DevOps) are preferred where possible.

### Required Personal Access Token (PAT) Scopes

#### Azure DevOps PAT
Minimum (repository migration only – no work items):
- Code: Read (clone repositories, enumerate branches/tags)
- Project and Team: Read (list projects & repos)

Add ONLY if needed:
- Work Items: Read (when converting work items to GitHub issues; omit when using `--no-issues` or Jira)
- Code: Read & Write (only if you intentionally push changes back to Azure DevOps – not required for one‑way migration)
- Other scopes (Packaging, Build, Release, Test) are NOT required unless you extend the tool to cover those assets.

#### GitHub PAT
Minimum (target repos already exist or created manually):
- repo (covers contents, issues, pulls for private & public repos)

Add ONLY if needed:
- admin:org (tool needs to create new repositories inside an organization)
- delete_repo (you implement rollback that deletes created repos)
- workflow (you programmatically manipulate Actions runs beyond committing YAML files)
- read:user (optional; basic profile lookups – not required for migration)

Avoid broader scopes (e.g. admin:enterprise) unless explicitly justified.

### Scenario Scope Matrix
| Scenario | Azure DevOps Scopes | GitHub Scopes |
|----------|---------------------|---------------|
| Single repo, no issues | Code (Read), Project & Team (Read) | repo |
| Repo + work items | Code (Read), Project & Team (Read), Work Items (Read) | repo |
| Batch migrate multiple repos | Code (Read), Project & Team (Read) | repo |
| Auto create org repos | Code (Read), Project & Team (Read) | repo, admin:org |
| Rollback deletes repos | Code (Read), Project & Team (Read) | repo, delete_repo |

### Obtaining Tokens
Below are explicit steps to create the required Personal Access Tokens.

#### Azure DevOps (Create PAT)
1. In any Azure DevOps page, click your avatar (top-right) → **User settings** → **Personal access tokens**.
2. Click **+ New Token**.
3. Fill in:
    - **Name**: e.g. `ado-migration-temp`.
    - **Organization**: (choose the source org).
    - **Expiration**: Short as practical (e.g. 30 or 60 days). For long batch waves, plan a rotation date.
4. Under **Scopes**, click **Custom defined** and select ONLY the scopes you need (see tables above):
    - Start with: Code (Read), Project and Team (Read).
    - Add Work Items (Read) ONLY if migrating issues.
    - Avoid adding Write unless you specifically push back to Azure DevOps.
5. Click **Create**.
6. Copy the token immediately (cannot be recovered later). Store it securely (secret manager, password vault, or environment variable injection). Do NOT commit it.
7. (Optional) Record the expiration date in your migration plan.

#### GitHub (Fine‑grained PAT – Recommended)
1. GitHub → **Settings** (profile) → **Developer settings** → **Personal access tokens** → **Fine-grained tokens** → **Generate new token**.
2. **Token name**: e.g. `gh-migration-fg`.
3. **Expiration**: Select a short duration (or custom) matching migration window.
4. **Resource owner**: Select the user or organization that owns the destination repositories.
5. **Repository access**: Choose specific repositories (preferred) or **All repositories** only if necessary. If creating new repos, ensure permission to do so (org-level admin rights or use classic token with admin:org if required).
6. **Permissions**: Under *Repository permissions* grant:
    - **Contents**: Read and write (required for pushing migrated history).
    - **Metadata**: Read (automatically included / required).
    - **Issues**: Read & write (only if migrating work items → GitHub issues; otherwise leave at Read or No access).
    - Additional (Actions, Administration) only if required by your scenario (e.g., repository creation may require classic token admin:org if fine‑grained lacks coverage in your context).
7. Generate token and copy it once. Store securely.

#### GitHub (Classic PAT – When Fine‑grained Not Suitable)
1. GitHub → **Settings** → **Developer settings** → **Personal access tokens** → **Tokens (classic)** → **Generate new token**.
2. **Note**: Provide a descriptive name, set a short expiration.
3. Select scopes:
    - **repo** (includes repo:status, repo_deployment, public_repo, repo:invite — enough for code + issues).
    - **admin:org** ONLY if the tool itself will create repositories in the organization (and you have proper org role).
    - **delete_repo** ONLY if you will automate rollback deletion.
    - **workflow** ONLY if programmatically manipulating workflow runs beyond committing YAML.
4. Generate & copy once. Store securely; treat as a secret.

Choosing Between Fine‑grained vs Classic: Prefer fine‑grained; use classic only when you need composite scopes (e.g., admin:org + repo creation) not yet fully supported by fine‑grained tokens for your use case.

### Environment Variable Setup
Store tokens in environment variables or a local `.env` (never commit tokens).

PowerShell (Windows):
```powershell
$env:AZURE_DEVOPS_PAT = 'xxxxxxxxxxxxxxxxxxxxxxxx'
$env:GITHUB_TOKEN = 'ghp_xxxxxxxxxxxxxxxxxxxxx'
```

macOS / Linux (bash/zsh):
```bash
export AZURE_DEVOPS_PAT=xxxxxxxxxxxxxxxxxxxxxxxx
export GITHUB_TOKEN=ghp_xxxxxxxxxxxxxxxxxxxxx
```

`.env` file example (ensure `.env` is in `.gitignore`):
```
AZURE_DEVOPS_PAT=xxxxxxxxxxxxxxxxxxxxxxxx
GITHUB_TOKEN=ghp_xxxxxxxxxxxxxxxxxxxxx
```

### Verification Checklist
Run these steps; if a step fails, add only the missing scope:
1. Validate setup (`azuredevops-github-migration migrate --validate-only --config config.json`) → validates all credentials
2. Analyze / list projects (`azuredevops-github-migration analyze --create-plan --config config.json`) → validates Azure DevOps Code Read + Project & Team Read
3. Dry run repo migration (`azuredevops-github-migration migrate --dry-run --config config.json`) → validates Code Read
4. Work item fetch (if not using `--no-issues`) → validates Work Items Read
5. Repo creation in org (if configured) → validates admin:org
6. Push to GitHub (actual migration) → validates repo scope

After migration, narrow or revoke PATs if no ongoing synchronization is required.

## Migration Planning

### 1. Analysis Phase

```bash
azuredevops-github-migration analyze --create-plan --config config.json
```

This generates:
- `analysis_report_[org]_[timestamp].json` - Detailed analysis
- `migration_plan_[org]_[timestamp].json` - Recommended migration plan

### 2. Plan Review

Edit the migration plan to:
- Customize repository names
- Set migration priorities
- Configure issue migration preferences
- Add descriptions and notes

### 3. Execution

```bash
# Test with dry run first
azuredevops-github-migration batch --dry-run --plan your_plan.json --config config.json

# Execute migration
azuredevops-github-migration batch --plan your_plan.json --config config.json
```

## Logging and Reports

### Migration Logs
- Console output with progress indicators
- Detailed log file: `migration.log`
- Configurable log levels

### Migration Reports
- JSON reports with complete migration data
- Statistics and success/failure tracking
- Timestamp-based file naming
- When `--verify-remote` is used, logs include remote vs local branch comparison (missing/extra branches)

## Key CLI Flags (Quick Reference)

| Flag | Purpose | Default |
|------|---------|---------|
| `--dry-run` | Simulate migration without side effects | off |
| `--no-issues` | Skip work item → issue conversion | off |
| `--no-pipelines` | Skip pipeline conversion | off |
| `--pipelines-scope {project|repository}` | Control pipeline selection scope | project |
| `--exclude-disabled-pipelines` | Omit disabled/paused pipelines | off |
| `--no-git` | Skip Git history migration | off |
| `--verify-remote` | Compare remote branch list to local after push | off |
| `--skip-work-items` (analyze) | Do not query work items; omit related fields & auto-disable issue migration later | off |
| `--debug` | Verbose logging | off |
| `--validate-only` | Validate config & credentials only | off |

Combine for precision, e.g.: 
```bash
azuredevops-github-migration migrate --project "MyProject" --repo "my-repo" \
    --pipelines-scope repository --exclude-disabled-pipelines --verify-remote --dry-run --config config.json
```

Automatic behaviors:
* If config contains `"migrate_work_items": false`, single repo migrations suppress issues without needing `--no-issues`.
* If a migration plan omits `migrate_issues` (produced via `--skip-work-items`), batch migration treats all entries as code-only.
* Use `--no-issues` for explicitness when communicating commands to others.

## Troubleshooting

### Common Issues

**Authentication Errors**
- Verify your personal access tokens
- Check token permissions/scopes
- Ensure tokens haven't expired

**Rate Limiting**
- Tool includes built-in rate limiting
- Adjust `delay_between_requests` in config if needed
- GitHub has stricter limits for organization repositories

**Large Repositories**
- Tool handles large repos, but migration time increases
- Consider migrating during off-peak hours
- Monitor disk space for local clones

**Work Item Conversion**
- Complex HTML in work items may need manual review
- Custom fields won't be migrated automatically
- Large work item descriptions may be truncated

### Getting Help

1. Check the migration logs for detailed error messages
2. Verify your configuration settings
3. Test with a small repository first
4. Review GitHub and Azure DevOps API documentation

## Contributing

1. Fork the repository
2. Create a feature branch
3. Make your changes
4. Add tests if applicable
5. Submit a pull request

## License

This project is licensed under the MIT License - see the LICENSE file for details.

## Limitations and Considerations

- **Repository Size**: Very large repositories (>5GB) may take significant time
- **API Limits**: Both Azure DevOps and GitHub have API rate limits
- **Historical Data**: Some metadata may be lost in translation
- **Custom Fields**: Azure DevOps custom fields require manual mapping
- **Attachments**: Work item attachments are not migrated automatically

## Security Notes

- Never commit your personal access tokens
- Use environment variables for sensitive configuration
- Review migration reports before sharing
- Consider using service accounts for production migrations<|MERGE_RESOLUTION|>--- conflicted
+++ resolved
@@ -258,10 +258,7 @@
 - **Environment Loader (New)**: Use `azuredevops-github-migration update-env` to invoke the PowerShell helper and load variables from `.env`
 - **Doctor Assist (New)**: Use `azuredevops-github-migration doctor --assist` for an interactive remediation submenu (run PowerShell loader, append placeholders, re-run diagnostics)
 - **.env Editor (New)**: Use `azuredevops-github-migration doctor --edit-env` to interactively edit & persist required environment variables with automatic timestamped backup
-<<<<<<< HEAD
- - **Doctor Mode Shortcuts (New)**: Use `--doctor-mode <plain|fix|assist|fix-assist|edit|edit-assist>` for fast non-interactive combinations (see Doctor section)
-=======
->>>>>>> e9fb7ae7
+- **Doctor Mode Shortcuts (New)**: Use `--doctor-mode <plain|fix|assist|fix-assist|edit|edit-assist>` for fast non-interactive combinations (see Doctor section)
 
 ## 📁 Project Structure
 
@@ -597,11 +594,7 @@
 
 Placeholders (values beginning with the template prefixes, e.g. your_azure_devops_personal_access_token) are flagged as PLACEHOLDER so you know they still need real values.
 
-<<<<<<< HEAD
 Interactive .env editing (new) or via composite shortcut (`--doctor-mode edit` / `--doctor-mode edit-assist`):
-=======
-Interactive .env editing (new):
->>>>>>> e9fb7ae7
 ```
 # Safely edit required variables (tokens & org slugs) with backup (.env.bak.<UTC timestamp>)
 azuredevops-github-migration doctor --edit-env
